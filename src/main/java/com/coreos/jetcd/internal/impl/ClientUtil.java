--- conflicted
+++ resolved
@@ -81,40 +81,6 @@
         .usePlaintext(true);
   }
 
-<<<<<<< HEAD
-  public static boolean isValidEndpointFormat(String endpoint) {
-    if (endpoint.startsWith("http")) {
-      return isValidURL(endpoint);
-    }
-
-    String[] hostAndPort = endpoint.split(":");
-
-    if (hostAndPort.length != 2) {
-      return false;
-    }
-
-    String host = hostAndPort[0];
-    String port = hostAndPort[1];
-
-    return (isValidHost(host) && isValidPort(port));
-  }
-
-  private static boolean isValidURL(String url) {
-    String[] scheme = {"http"};
-    UrlValidator urlValidator = new UrlValidator(scheme, UrlValidator.ALLOW_LOCAL_URLS);
-    return urlValidator.isValid(url);
-  }
-
-  private static boolean isValidHost(String host) {
-    return InetAddressValidator.getInstance().isValid(host) || "localhost".equals(host);
-  }
-
-  private static boolean isValidPort(String port) {
-    IntegerValidator portValidator = IntegerValidator.getInstance();
-    return portValidator.isValid(port) && portValidator.isInRange(Integer.parseInt(port), 0, 65535);
-=======
-
-
   /**
    * get token from etcd with name and password.
    *
@@ -165,6 +131,5 @@
       }
     }
     return Optional.empty();
->>>>>>> 324f32db
   }
 }